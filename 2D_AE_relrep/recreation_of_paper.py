--- conflicted
+++ resolved
@@ -441,7 +441,6 @@
         dists = pdist(anchors, metric="cosine")
         return sum(abs(dist)**exponent for dist in dists)
     
-<<<<<<< HEAD
     return (-diversity_weight * diversity(embeddings, anchors) + Coverage_weight * coverage(anchors, exponent))[0]
 
 def greedy_one_at_a_time(embeddings, indices, num_anchors, Coverage_weight=1, diversity_weight=1, exponent=0.5):
@@ -531,12 +530,6 @@
 
 # %%
 def run_experiment(num_epochs=5, batch_size=256, lr=1e-3, device='cuda', latent_dim = 10, hidden_layer = 128, trials=1):
-=======
-    return (diversity_weight * diversity(embeddings, anchors) - Coverage_weight * coverage(anchors, exponent))[0]
-
-# Train AE
-def run_experiment(num_epochs=5, batch_size=256, lr=1e-3, device='cuda', latent_dim = 2, hidden_layer = 128, trials=1):
->>>>>>> 66f1709f
     """
     Orchestrates the autoencoder pipeline:
       1. Load data
