--- conflicted
+++ resolved
@@ -35,8 +35,6 @@
         
         relative_reps_outer.append(np.array(relative_reps_inner))
     return relative_reps_outer
-<<<<<<< HEAD
-=======
 
 
 def compute_relative_coordinates_euclidean(embeddings_list, anchors_list, flatten=False):
@@ -76,5 +74,4 @@
     # Compute cosine similarity between the normalized embedding and each normalized anchor.
     rel_rep = np.dot(anchors_norm, embedding_norm)
     
-    return rel_rep
->>>>>>> ab42e55e
+    return rel_rep